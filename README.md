# FUME
Calculates the Forel-Ule Index for multispectral satellite images

Python implementation of matlab code Compute_FUI.m by Shungu Garaba (shungu.garaba@uni-oldenburg.de)

Notebooks:

<<<<<<< HEAD
=======
* forel_ule_tutorial.ipynb - Step by step calculation, with formulae and references.
>>>>>>> 8f01c459
* forel_ule_OLCI.ipynb - Example or loading, preprocessing, calculating and ploting FU from example OLCI images.
* prep_test_images.ipynb - Utility to generate test images included.

Module
* fume
<<<<<<< HEAD
    * calc_ForelUle_images()

=======
    * calc_ForelUle_images()
>>>>>>> 8f01c459
<|MERGE_RESOLUTION|>--- conflicted
+++ resolved
@@ -5,18 +5,11 @@
 
 Notebooks:
 
-<<<<<<< HEAD
-=======
 * forel_ule_tutorial.ipynb - Step by step calculation, with formulae and references.
->>>>>>> 8f01c459
 * forel_ule_OLCI.ipynb - Example or loading, preprocessing, calculating and ploting FU from example OLCI images.
 * prep_test_images.ipynb - Utility to generate test images included.
 
 Module
 * fume
-<<<<<<< HEAD
     * calc_ForelUle_images()
-
-=======
-    * calc_ForelUle_images()
->>>>>>> 8f01c459
+ 